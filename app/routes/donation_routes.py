from flask import Blueprint, request, jsonify, current_app, send_from_directory
from flasgger import swag_from
from app.schemas.donation_schema import validate_donation
from app.services.donation_service import (
    create_donation, list_donations, toggle_donation_availability,
    delete_donation, get_donation_by_id, modify_donation, set_donation_availability, delete_all_donations
)
from flask_jwt_extended import jwt_required, get_jwt_identity
from app.utils.image_handler import save_image
<<<<<<< HEAD
=======
from app.services.donation_service import list_donations
from flask import send_from_directory, current_app
from flask_jwt_extended import jwt_required, get_jwt_identity
>>>>>>> 6dc98d56

donation_bp = Blueprint('donation', __name__) 

@donation_bp.route("/donations", methods=["POST"])
@jwt_required()
def post_donation():
    """
    Crear una nueva donación
    ---
    tags:
      - Donaciones
    consumes:
      - multipart/form-data
    parameters:
      - name: email
        in: formData
        type: string
        required: true
        description: Correo electronico de quien publica
      - name: title
        in: formData
        type: string
        required: true
        description: Nombre del articulo a donar
      - name: description
        in: formData
        type: string
        required: true
        description: Descripción detallada
      - name: category
        in: formData
        type: string
        required: true
        enum: [Ropa, Alimentos, Muebles, Juguetes, Electrodomesticos]
        description: Categoría del producto
      - name: condition
        in: formData
        type: string
        required: true
        enum: [Usado, En perfecto estado, Usado una vez, Nuevo, Perecedero, No perecedero]
        description: Estado del producto
      - name: expiration_date
        in: formData
        type: string
        required: false
        description: Fecha de caducidad en formato YYYY-MM-DD (solo para alimentos)
      - name: city
        in: formData
        type: string
        required: true
        description: Ciudad donde se encuentra el producto
      - name: address
        in: formData
        type: string
        required: false
        description: Dirección (opcional)
      - name: image
        in: formData
        type: file
        required: true
        description: Imagen del producto (opcional)
    responses:
      201:
        description: Donación creada exitosamente
        schema:
          type: object
          properties:
            id:
              type: string
              example: 64a89f1234abcdef5678abcd
            message:
              type: string
              example: Donación creada
      400:
        description: Errores de validación
        schema:
          type: object
          example:
            title: Este campo es obligatorio
    """
    data = request.form.to_dict()
<<<<<<< HEAD
    data["email"] = get_jwt_identity()
=======
    data["email"] = get_jwt_identity() 
>>>>>>> 6dc98d56
    image = request.files.get("image")

    # Ajuste: Valor por defecto para "available"
    data["available"] = True
    data["expiration_date"] = data.get("expiration_date")

    city = data.pop("city", "").strip()
    address = data.pop("address", None)
    if address:
        address = address.strip()
    data["location"] = {"city": city, "address": address}

    # Validar con función existente
    errors = validate_donation(data)
    if errors:
        return jsonify(errors), 400

    image_url = save_image(image, current_app.config["UPLOAD_FOLDER"]) if image else None
    result = create_donation(data, image_url)
    return jsonify(result), 201

@donation_bp.route("/donations", methods=["GET"])
@jwt_required()
def get_donations():
    """
     Obtener donaciones disponibles (available = true)
    ---
    tags:
      - Donaciones
    responses:
      200:
        description: Lista de donaciones disponibles
        schema:
          type: array
          items:
            type: object
            properties:
              id:
                type: string
                example: 64a89f1234abcdef5678abcd
              email:
                type: string
                example: myemail@mail.com
              title:
                type: string
                example: Ropa en buen estado
              description:
                type: string
                example: Varias prendas de invierno
              category:
                type: string
                example: Ropa
              condition:
                type: string
                example: Usado
              expiration_date:
                type: string
                format: date
                example: Null
              available:
                type: boolean
                example: true
              city:
                type: string
                example: Cali
              address:
                type: string
                example: Null
              image_url:
                type: string
                example: http://localhost:5000/uploads/imagen123.jpg
              created_at:
                type: string
                format: date-time
                example: 2024-06-02T12:00:00
    """
    donations = list_donations(only_available=True)
    return jsonify(donations), 200

@donation_bp.route("/donations/all", methods=["GET"])
def get_all_donations():
    """
    Obtener todas las donaciones (disponibles e inactivas)
    ---
    tags:
      - Donaciones
    responses:
      200:
        description: Lista completa de donaciones
        schema:
          type: array
          items:
            type: object
            properties:
              id:
                type: string
                example: 64a89f1234abcdef5678abcd
              email:
                type: string
                example: myemail@mail.com
              title:
                type: string
                example: Ropa en buen estado
              description:
                type: string
                example: Varias prendas de invierno
              category:
                type: string
                example: Ropa
              condition:
                type: string
                example: Usado
              expiration_date:
                type: string
                format: date
                example: Null
              available:
                type: boolean
                example: false
              city:
                type: string
                example: Cali
              address:
                type: string
                example: Null
              image_url:
                type: string
                example: http://localhost:5000/uploads/imagen123.jpg
              created_at:
                type: string
                format: date-time
                example: 2024-06-02T12:00:00
    """
    donations = list_donations(only_available=False)
    return jsonify(donations), 200

@donation_bp.route("/donations/<donation_id>", methods=["PUT"])
@jwt_required()
def update_donation_endpoint(donation_id):
    """
    Alternar disponibilidad de una donación (true <-> false)
    ---
    tags:
      - Donaciones
    parameters:
      - name: donation_id
        in: path
        type: string
        required: true
        description: ID de la donación a actualizar
    responses:
      200:
        description: Donación actualizada
      404:
        description: Donación no encontrada
    """
    success = toggle_donation_availability(donation_id)
    if success:
        return jsonify({"message": "Estado de disponibilidad actualizado"}), 200
    return jsonify({"error": "Donación no encontrada"}), 404

@donation_bp.route("/donations/<donation_id>", methods=["DELETE"])
@jwt_required()
def delete_donation_endpoint(donation_id):
    """
    Eliminar una donación
    ---
    tags:
      - Donaciones
    parameters:
      - name: donation_id
        in: path
        type: string
        required: true
        description: ID de la donación a eliminar
    responses:
      200:
        description: Donación eliminada exitosamente
      404:
        description: Donación no encontrada
    """
    if delete_donation(donation_id):
        return jsonify({"message": "Donación eliminada"}), 200
    return jsonify({"error": "Donación no encontrada"}), 404

@donation_bp.route("/donations/<donation_id>", methods=["GET"])
def get_single_donation(donation_id):
    """
    Get a single donation by ID
    ---
    tags:
      - Donaciones
    parameters:
      - name: donation_id
        in: path
        type: string
        required: true
        description: ID of the donation to retrieve
    responses:
      200:
        description: Donation details
        schema:
          type: object
          properties:
            id:
              type: string
            email:
              type: string
            name:
              type: string
            title:
              type: string
            description:
              type: string
            category:
              type: string
            condition:
              type: string
            expiration_date:
              type: string
            available:
              type: boolean
            city:
              type: string
            address:
              type: string
            image_url:
              type: string
            created_at:
              type: string
      404:
        description: Donation not found
    """
    donation = get_donation_by_id(donation_id)
    if not donation:
        return jsonify({"error": "Donación no encontrada"}), 404

    return jsonify({
        "id": str(donation["_id"]),
        "email": donation["email"],
        "name": donation["name"],
        "title": donation["title"],
        "description": donation["description"],
        "category": donation["category"],
        "condition": donation["condition"],
        "expiration_date": donation.get("expiration_date"),
        "available": donation.get("available", True),
        "city": donation["location"]["city"],
        "address": donation["location"].get("address"),
        "image_url": donation.get("image_url"),
        "created_at": donation["created_at"].isoformat()
    }), 200

@donation_bp.route('/uploads/<path:filename>', methods=["GET"])
@jwt_required()
def serve_uploaded_file(filename):
    """
    Servir archivos subidos (imágenes de donaciones)
    ---
    tags:
      - Donaciones
    parameters:
      - name: filename
        in: path
        type: string
        required: true
        description: Nombre del archivo a servir
    responses:
      200:
        description: Imagen encontrada
        content:
          image/jpeg:
            schema:
              type: string
              format: binary
      404:
        description: Imagen no encontrada
    """
    return send_from_directory(current_app.config['UPLOAD_FOLDER'], filename)

@donation_bp.route("/donations/user", methods=["GET"])
@jwt_required()
def get_user_donations():
    """
    Listar las donaciones de un usuario
    ---
    tags:
      - Donaciones
    parameters:
      - in : header
        name: Authorization
        required: true
        type: string
        description: "Formato: Bearer [Token]"
    responses:
      200:
        description: Lista retornada
    """
    email = get_jwt_identity()
    donations = [d for d in list_donations(only_available=False) if d["email"] == email]
    print(email)
    return jsonify(donations), 200

@donation_bp.route("/donations/user/<donation_id>", methods=["PUT"])
@jwt_required()
def update_user_donation(donation_id):
    """
    Modificar una donacion de un usuario
    ---
    tags:
      - Donaciones
    consumes:
      - multipart/form-data
    parameters:
      - name: Authorization
        in: header
        required: true
        type: string
        description: "Formato: Bearer [Token]"
      - name: donation_id
        in: path
        type: string
        required: true
        description: ID de la donación a modificar
      - name: title
        in: formData
        type: string
        required: false
        description: Nombre del articulo a donar
      - name: description
        in: formData
        type: string
        required: false
        description: Descripción detallada
      - name: category
        in: formData
        type: string
        required: false
        enum: [Ropa, Alimentos, Muebles, Juguetes, Electrodomesticos]
        description: Categoría del producto
      - name: condition
        in: formData
        type: string
        required: false
        enum: [Usado, En perfecto estado, Usado una vez, Nuevo, Perecedero, No perecedero]
        description: Estado del producto
      - name: expiration_date
        in: formData
        type: string
        required: false
        description: Fecha de caducidad en formato YYYY-MM-DD (solo para alimentos)
      - name: city
        in: formData
        type: string
        required: false
        description: Ciudad donde se encuentra el producto
      - name: address
        in: formData
        type: string
        required: false
        description: Dirección (opcional)
      - name: image
        in: formData
        type: file
        required: false
        description: Imagen del producto (opcional)
    responses:
      200:
        description: Lista retornada
    """
<<<<<<< HEAD
=======
    from app.services.donation_service import modify_donation
>>>>>>> 6dc98d56
    image = request.files.get("image")
    image_url = save_image(image, current_app.config["UPLOAD_FOLDER"]) if image else None
    success = modify_donation(donation_id, request.form.to_dict(), image_url)

    if success:
        return jsonify({"message": "Publicacion modificada"}), 200
<<<<<<< HEAD
    return jsonify({"error": "Donación no encontrada"}), 404

@donation_bp.route("/donations/<donation_id>/availability", methods=["PATCH"])
@jwt_required()
def set_availability_endpoint(donation_id):
    """
    Establecer disponibilidad de una donación
    ---
    tags:
      - Donaciones
    security:
      - JWT: []
    parameters:
      - name: donation_id
        in: path
        type: string
        required: true
        description: ID de la donación
      - in: body
        name: body
        required: true
        schema:
          type: object
          properties:
            available:
              type: boolean
              description: Nuevo estado de disponibilidad
    responses:
      200:
        description: Disponibilidad actualizada
      400:
        description: Falta el estado de disponibilidad
      404:
        description: Donación no encontrada
      401:
        description: No autorizado - token inválido o no proporcionado
    """
    data = request.get_json()
    if not data or 'available' not in data:
        return jsonify({"error": "Missing availability status"}), 400
    success = set_donation_availability(donation_id, data['available'])
    if not success:
        return jsonify({"error": "Donation not found"}), 404
    return jsonify({"message": "Availability updated"}), 200

@donation_bp.route("/donations/all", methods=["DELETE"])
@jwt_required()
def delete_all():
    """
    Eliminar todas las donaciones (uso restringido)
    ---
    tags:
      - Donaciones
    responses:
      200:
        description: Todas las donaciones han sido eliminadas
        schema:
          type: object
          properties:
            message:
              type: string
              example: "5 donaciones eliminadas"
    """
    count = delete_all_donations()
    return jsonify({"message": f"{count} donaciones eliminadas"}), 200
=======
    return jsonify({"error": "Donación no encontrada"}), 404
>>>>>>> 6dc98d56
<|MERGE_RESOLUTION|>--- conflicted
+++ resolved
@@ -7,12 +7,6 @@
 )
 from flask_jwt_extended import jwt_required, get_jwt_identity
 from app.utils.image_handler import save_image
-<<<<<<< HEAD
-=======
-from app.services.donation_service import list_donations
-from flask import send_from_directory, current_app
-from flask_jwt_extended import jwt_required, get_jwt_identity
->>>>>>> 6dc98d56
 
 donation_bp = Blueprint('donation', __name__) 
 
@@ -94,11 +88,7 @@
             title: Este campo es obligatorio
     """
     data = request.form.to_dict()
-<<<<<<< HEAD
-    data["email"] = get_jwt_identity()
-=======
     data["email"] = get_jwt_identity() 
->>>>>>> 6dc98d56
     image = request.files.get("image")
 
     # Ajuste: Valor por defecto para "available"
@@ -469,17 +459,12 @@
       200:
         description: Lista retornada
     """
-<<<<<<< HEAD
-=======
-    from app.services.donation_service import modify_donation
->>>>>>> 6dc98d56
     image = request.files.get("image")
     image_url = save_image(image, current_app.config["UPLOAD_FOLDER"]) if image else None
     success = modify_donation(donation_id, request.form.to_dict(), image_url)
 
     if success:
         return jsonify({"message": "Publicacion modificada"}), 200
-<<<<<<< HEAD
     return jsonify({"error": "Donación no encontrada"}), 404
 
 @donation_bp.route("/donations/<donation_id>/availability", methods=["PATCH"])
@@ -544,7 +529,4 @@
               example: "5 donaciones eliminadas"
     """
     count = delete_all_donations()
-    return jsonify({"message": f"{count} donaciones eliminadas"}), 200
-=======
-    return jsonify({"error": "Donación no encontrada"}), 404
->>>>>>> 6dc98d56
+    return jsonify({"message": f"{count} donaciones eliminadas"}), 200